## Process this file with autoconf to produce configure.
## In general, the safest way to proceed is to run ./autogen.sh

AC_PREREQ(2.59)

# Note:  If you change the version, you must also update it in:
# * java/pom.xml
# * python/setup.py
# * src/google/protobuf/stubs/common.h
# * src/Makefile.am (Update -version-info for LDFLAGS if needed)
#
# In the SVN trunk, the version should always be the next anticipated release
# version with the "-pre" suffix.  (We used to use "-SNAPSHOT" but this pushed
# the size of one file name in the dist tarfile over the 99-char limit.)
AC_INIT([Protocol Buffers],[3.0.0-alpha-1],[protobuf@googlegroups.com],[protobuf])

AM_MAINTAINER_MODE([enable])

AC_CONFIG_SRCDIR(src/google/protobuf/message.cc)
AC_CONFIG_HEADERS([config.h])
AC_CONFIG_MACRO_DIR([m4])

AC_ARG_VAR(DIST_LANG, [language to include in the distribution package (i.e., make dist)])
case "$DIST_LANG" in
<<<<<<< HEAD
  "") DIST_LANG=cpp ;;
  all | cpp | java | python | javanano | ruby) ;;
=======
  "") DIST_LANG=all ;;
  all | cpp | java | python | javanano) ;;
>>>>>>> 8d5d7cc6
  *) AC_MSG_FAILURE([unknown language: $DIST_LANG]) ;;
esac
AC_SUBST(DIST_LANG)

# autoconf's default CXXFLAGS are usually "-g -O2".  These aren't necessarily
# the best choice for libprotobuf.
AS_IF([test "x${ac_cv_env_CFLAGS_set}" = "x"],
      [CFLAGS=""])
AS_IF([test "x${ac_cv_env_CXXFLAGS_set}" = "x"],
      [CXXFLAGS=""])

AC_CANONICAL_TARGET

AM_INIT_AUTOMAKE([subdir-objects])

AC_ARG_WITH([zlib],
  [AS_HELP_STRING([--with-zlib],
    [include classes for streaming compressed data in and out @<:@default=check@:>@])],
  [],[with_zlib=check])

AC_ARG_WITH([protoc],
  [AS_HELP_STRING([--with-protoc=COMMAND],
    [use the given protoc command instead of building a new one when building tests (useful for cross-compiling)])],
  [],[with_protoc=no])

# Checks for programs.
AC_PROG_CC
AC_PROG_CXX
AC_LANG([C++])
ACX_USE_SYSTEM_EXTENSIONS
AM_PROG_AR
AM_CONDITIONAL(GCC, test "$GCC" = yes)   # let the Makefile know if we're gcc

# test_util.cc takes forever to compile with GCC and optimization turned on.
AC_MSG_CHECKING([C++ compiler flags...])
AS_IF([test "x${ac_cv_env_CXXFLAGS_set}" = "x"],[
  AS_IF([test "$GCC" = "yes"],[
    PROTOBUF_OPT_FLAG="-O2"
    CXXFLAGS="${CXXFLAGS} -g"
  ])

  # Protocol Buffers contains several checks that are intended to be used only
  # for debugging and which might hurt performance.  Most users are probably
  # end users who don't want these checks, so add -DNDEBUG by default.
  CXXFLAGS="$CXXFLAGS -DNDEBUG"

  AC_MSG_RESULT([use default: $PROTOBUF_OPT_FLAG $CXXFLAGS])
],[
  AC_MSG_RESULT([use user-supplied: $CXXFLAGS])
])

AC_SUBST(PROTOBUF_OPT_FLAG)

ACX_CHECK_SUNCC

# Have to do libtool after SUNCC, other wise it "helpfully" adds Crun Cstd
# to the link
AC_PROG_LIBTOOL

# Checks for header files.
AC_HEADER_STDC
AC_CHECK_HEADERS([fcntl.h inttypes.h limits.h stdlib.h unistd.h])

# Checks for library functions.
AC_FUNC_MEMCMP
AC_FUNC_STRTOD
AC_CHECK_FUNCS([ftruncate memset mkdir strchr strerror strtol])

# Check for zlib.
HAVE_ZLIB=0
AS_IF([test "$with_zlib" != no], [
  AC_MSG_CHECKING([zlib version])

  # First check the zlib header version.
  AC_COMPILE_IFELSE(
    [AC_LANG_PROGRAM([[
        #include <zlib.h>
        #if !defined(ZLIB_VERNUM) || (ZLIB_VERNUM < 0x1204)
        # error zlib version too old
        #endif
        ]], [])], [
    AC_MSG_RESULT([ok (1.2.0.4 or later)])

    # Also need to add -lz to the linker flags and make sure this succeeds.
    AC_SEARCH_LIBS([zlibVersion], [z], [
      AC_DEFINE([HAVE_ZLIB], [1], [Enable classes using zlib compression.])
      HAVE_ZLIB=1
    ], [
      AS_IF([test "$with_zlib" != check], [
        AC_MSG_FAILURE([--with-zlib was given, but no working zlib library was found])
      ])
    ])
  ], [
    AS_IF([test "$with_zlib" = check], [
      AC_MSG_RESULT([headers missing or too old (requires 1.2.0.4)])
    ], [
      AC_MSG_FAILURE([--with-zlib was given, but zlib headers were not present or were too old (requires 1.2.0.4)])
    ])
  ])
])
AM_CONDITIONAL([HAVE_ZLIB], [test $HAVE_ZLIB = 1])

AS_IF([test "$with_protoc" != "no"], [
  PROTOC=$with_protoc
  AS_IF([test "$with_protoc" = "yes"], [
    # No argument given.  Use system protoc.
    PROTOC=protoc
  ])
  AS_IF([echo "$PROTOC" | grep -q '^@<:@^/@:>@.*/'], [
    # Does not start with a slash, but contains a slash.  So, it's a relative
    # path (as opposed to an absolute path or an executable in $PATH).
    # Since it will actually be executed from the src directory, prefix with
    # the current directory.  We also insert $ac_top_build_prefix in case this
    # is a nested package and --with-protoc was actually given on the outer
    # package's configure script.
    PROTOC=`pwd`/${ac_top_build_prefix}$PROTOC
  ])
  AC_SUBST([PROTOC])
])
AM_CONDITIONAL([USE_EXTERNAL_PROTOC], [test "$with_protoc" != "no"])

ACX_PTHREAD
AC_CXX_STL_HASH

case "$target_os" in
  mingw* | cygwin* | win*)
    ;;
  *)
    # Need to link against rt on Solaris
    AC_SEARCH_LIBS([sched_yield], [rt], [], [AC_MSG_FAILURE([sched_yield was not found on your system])])
    ;;
esac

# HACK:  Make gtest's configure script pick up our copy of CFLAGS and CXXFLAGS,
#   since the flags added by ACX_CHECK_SUNCC must be used when compiling gtest
#   too.
export CFLAGS
export CXXFLAGS
AC_CONFIG_SUBDIRS([gtest])

AC_CONFIG_FILES([Makefile src/Makefile protobuf.pc protobuf-lite.pc])
AC_OUTPUT<|MERGE_RESOLUTION|>--- conflicted
+++ resolved
@@ -22,13 +22,8 @@
 
 AC_ARG_VAR(DIST_LANG, [language to include in the distribution package (i.e., make dist)])
 case "$DIST_LANG" in
-<<<<<<< HEAD
-  "") DIST_LANG=cpp ;;
+  "") DIST_LANG=all ;;
   all | cpp | java | python | javanano | ruby) ;;
-=======
-  "") DIST_LANG=all ;;
-  all | cpp | java | python | javanano) ;;
->>>>>>> 8d5d7cc6
   *) AC_MSG_FAILURE([unknown language: $DIST_LANG]) ;;
 esac
 AC_SUBST(DIST_LANG)
