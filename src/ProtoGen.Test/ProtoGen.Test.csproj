--- conflicted
+++ resolved
@@ -96,7 +96,6 @@
     <None Include="Properties\Google.ProtocolBuffers.ProtoGen.Test.snk" />
   </ItemGroup>
   <ItemGroup>
-<<<<<<< HEAD
     <BootstrapperPackage Include="Microsoft.Net.Client.3.5">
       <Visible>False</Visible>
       <ProductName>.NET Framework 3.5 SP1 Client Profile</ProductName>
@@ -112,7 +111,6 @@
       <ProductName>Windows Installer 3.1</ProductName>
       <Install>true</Install>
     </BootstrapperPackage>
-=======
     <None Include="..\..\lib\protoc.exe">
       <Link>protoc.exe</Link>
       <CopyToOutputDirectory>Always</CopyToOutputDirectory>
@@ -125,7 +123,6 @@
       <Link>google\protobuf\descriptor.proto</Link>
       <CopyToOutputDirectory>Always</CopyToOutputDirectory>
     </None>
->>>>>>> 57599ef1
   </ItemGroup>
   <Import Project="$(MSBuildToolsPath)\Microsoft.CSharp.targets" />
   <!-- To modify your build process, add your task inside one of the targets below and uncomment it. 
