#!/usr/bin/ruby

# generated_code.rb is in the same directory as this test.
$LOAD_PATH.unshift(File.expand_path(File.dirname(__FILE__)))

require 'generated_code_pb'
require 'test/unit'

def hex2bin(s)
  s.scan(/../).map { |x| x.hex.chr }.join
end

class EncodeDecodeTest < Test::Unit::TestCase
  def test_discard_unknown
    # Test discard unknown in message.
    unknown_msg = A::B::C::TestUnknown.new(:unknown_field => 1)
    from = A::B::C::TestUnknown.encode(unknown_msg)
    m = A::B::C::TestMessage.decode(from)
    Google::Protobuf.discard_unknown(m)
    to = A::B::C::TestMessage.encode(m)
    assert_equal '', to

    # Test discard unknown for singular message field.
    unknown_msg = A::B::C::TestUnknown.new(
	    :optional_unknown =>
	    A::B::C::TestUnknown.new(:unknown_field => 1))
    from = A::B::C::TestUnknown.encode(unknown_msg)
    m = A::B::C::TestMessage.decode(from)
    Google::Protobuf.discard_unknown(m)
    to = A::B::C::TestMessage.encode(m.optional_msg)
    assert_equal '', to

    # Test discard unknown for repeated message field.
    unknown_msg = A::B::C::TestUnknown.new(
	    :repeated_unknown =>
	    [A::B::C::TestUnknown.new(:unknown_field => 1)])
    from = A::B::C::TestUnknown.encode(unknown_msg)
    m = A::B::C::TestMessage.decode(from)
    Google::Protobuf.discard_unknown(m)
    to = A::B::C::TestMessage.encode(m.repeated_msg[0])
    assert_equal '', to

    # Test discard unknown for map value message field.
    unknown_msg = A::B::C::TestUnknown.new(
	    :map_unknown =>
	    {"" => A::B::C::TestUnknown.new(:unknown_field => 1)})
    from = A::B::C::TestUnknown.encode(unknown_msg)
    m = A::B::C::TestMessage.decode(from)
    Google::Protobuf.discard_unknown(m)
    to = A::B::C::TestMessage.encode(m.map_string_msg[''])
    assert_equal '', to

    # Test discard unknown for oneof message field.
    unknown_msg = A::B::C::TestUnknown.new(
	    :oneof_unknown =>
	    A::B::C::TestUnknown.new(:unknown_field => 1))
    from = A::B::C::TestUnknown.encode(unknown_msg)
    m = A::B::C::TestMessage.decode(from)
    Google::Protobuf.discard_unknown(m)
    to = A::B::C::TestMessage.encode(m.oneof_msg)
    assert_equal '', to
  end

  def test_encode_json
    msg = A::B::C::TestMessage.new({ optional_int32: 22 })
    json = msg.to_json

    to = A::B::C::TestMessage.decode_json(json)
    assert_equal to.optional_int32, 22

    msg = A::B::C::TestMessage.new({ optional_int32: 22 })
    json = msg.to_json({ preserve_proto_fieldnames: true })

    assert_match 'optional_int32', json

    to = A::B::C::TestMessage.decode_json(json)
    assert_equal 22, to.optional_int32

    msg = A::B::C::TestMessage.new({ optional_int32: 22 })
    json = A::B::C::TestMessage.encode_json(
      msg,
      { preserve_proto_fieldnames: true, emit_defaults: true }
    )

    assert_match 'optional_int32', json
  end

  def test_encode_wrong_msg
<<<<<<< HEAD
    e = assert_raise Google::Protobuf::TypeError do
=======
    e = assert_raise ::ArgumentError do
>>>>>>> 48cb18e5
      m = A::B::C::TestMessage.new(
          :optional_int32 => 1,
      )
      Google::Protobuf::Any.encode(m)
    end
  end

end<|MERGE_RESOLUTION|>--- conflicted
+++ resolved
@@ -86,11 +86,7 @@
   end
 
   def test_encode_wrong_msg
-<<<<<<< HEAD
-    e = assert_raise Google::Protobuf::TypeError do
-=======
     e = assert_raise ::ArgumentError do
->>>>>>> 48cb18e5
       m = A::B::C::TestMessage.new(
           :optional_int32 => 1,
       )
